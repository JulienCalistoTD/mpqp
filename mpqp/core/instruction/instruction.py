"""An :class:`Instruction` is the base element for circuits elements, containing
common methods to all of them."""

from __future__ import annotations

from abc import ABC, abstractmethod
from copy import deepcopy
from numbers import Complex
from typing import TYPE_CHECKING, Any, Optional

from sympy import Expr
from typeguard import typechecked

if TYPE_CHECKING:
    from qiskit.circuit import Parameter

from mpqp.core.languages import Language
from mpqp.tools.generics import flatten


@typechecked
class Instruction(ABC):
    """Abstract class defining an instruction of a quantum circuit.

    An Instruction is the elementary component of a
    :class:`QCircuit<mpqp.core.circuit>`. It consists in a manipulation of one
    (or several) qubit(s) of the quantum circuit. It may involve classical bits
    as well, for defining or retrieving the result of the instruction.

    It can be of type:

        - :class:`Gate<mpqp.core.instruction.gates.gate.Gate>`
        - :class:`Measure<mpqp.core.instruction.measurement.measure.Measure>`
        - :class:`Barrier<mpqp.core.instruction.barrier.Barrier>`

    Args:
        targets: List of indices referring to the qubits on which the
            instruction will be applied
        label: label used to identify the instruction
    """

    def __init__(
        self,
        targets: list[int],
        label: Optional[str] = None,
    ):
        if len(set(targets)) != len(targets):
            raise ValueError(f"Duplicate registers in targets: {targets}")
        if not all([t >= 0 for t in targets]):
            raise ValueError(f"Negative index in targets: {targets}")
        self.targets = targets
        """See parameter description."""
        self.label = label
        """See parameter description."""

    @property
    def nb_qubits(self) -> int:
        """Number of qubits of this instruction"""
        return len(self.connections())

    @property
    def nb_cbits(self) -> int:
        """Number of cbits of this instruction"""
        from mpqp.core.instruction.measurement.basis_measure import BasisMeasure

        if isinstance(self, BasisMeasure):
            return len(flatten([self.c_targets]))
        else:
            return 0

    @abstractmethod
    def to_other_language(
        self,
        language: Language = Language.QISKIT,
        qiskit_parameters: Optional[set[Parameter]] = None,
    ) -> Any:
        """Transforms this instruction into the corresponding object in the
        language specified in the ``language`` arg.

        By default, the instruction is translated to the corresponding one in
        Qiskit, since it is the interface we use to generate the OpenQASM code.

        In the future, we will generate the OpenQASM code on our own, and this
        method will be used only for complex objects that are not tractable by
        OpenQASM (like hybrid structures).

        Args:
            language: enum representing the target language.
            qiskit_parameters: We need to keep track of the parameters
                passed to qiskit in order not to define twice the same
                parameter. Defaults to ``set()``.

        Returns:
            The corresponding instruction (gate or measure) in the target
            language
        """
        pass

    def __str__(self) -> str:
        from mpqp.core.circuit import QCircuit

        c = QCircuit(
            (self.targets if isinstance(self.targets, int) else max(self.targets)) + 1
        )
        c.add(self)
        return str(c)

    def __repr__(self) -> str:
        from mpqp.core.instruction.gates import ControlledGate

        controls = str(self.controls) + "," if isinstance(self, ControlledGate) else ""
        return f"{type(self).__name__}({controls}{self.targets})"

    def connections(self) -> set[int]:
        """Returns the indices of the qubits connected to the instruction.

        Returns:
            The qubits ordered connected to instruction.

        Example:
            >>> CNOT(0,1).connections()
<<<<<<< HEAD
            {0, 1}

=======
            [0, 1]
>>>>>>> e098450c
        """
        from mpqp.core.instruction.gates import ControlledGate

        return (
            set(self.controls).union(self.targets)
            if isinstance(self, ControlledGate)
            else set(self.targets)
        )

    def subs(
        self, values: dict[Expr | str, Complex], remove_symbolic: bool = False
    ) -> Instruction:
        r"""Substitutes the parameters of the instruction with complex values.
        Optionally also removes all symbolic variables such as `\pi` (needed for
        example for circuit execution).

        Since we use ``sympy`` for gates' parameters, ``values`` can in fact be
        anything the ``subs`` method from ``sympy`` would accept.

        Args:
            values: Mapping between the variables and the replacing values.
            remove_symbolic: If symbolic values should be replaced by their
                numeric counterpart.

        Returns:
            The circuit with the replaced parameters.

        Example:
            >>> theta = symbols("θ")
            >>> print(Rx(theta, 0).subs({theta: np.pi}))
               ┌───────┐
            q: ┤ Rx(π) ├
               └───────┘
<<<<<<< HEAD

=======
>>>>>>> e098450c
        """
        return deepcopy(self)<|MERGE_RESOLUTION|>--- conflicted
+++ resolved
@@ -119,12 +119,8 @@
 
         Example:
             >>> CNOT(0,1).connections()
-<<<<<<< HEAD
             {0, 1}
 
-=======
-            [0, 1]
->>>>>>> e098450c
         """
         from mpqp.core.instruction.gates import ControlledGate
 
@@ -158,9 +154,6 @@
                ┌───────┐
             q: ┤ Rx(π) ├
                └───────┘
-<<<<<<< HEAD
 
-=======
->>>>>>> e098450c
         """
         return deepcopy(self)