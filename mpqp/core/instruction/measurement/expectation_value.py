"""Information about the state can be retrieved using the expectation value of
this state measured by an observable. This is done using the :class:`Observable`
class to define your observable, and a :class:`ExpectationMeasure` to perform
the measure."""

from __future__ import annotations

import copy
from math import prod
from numbers import Complex
from typing import TYPE_CHECKING, Optional
from warnings import warn

import numpy as np
from sympy import Expr
from typeguard import typechecked

if TYPE_CHECKING:
    from qiskit.circuit import Parameter
    from qiskit.quantum_info import Operator
    from qat.core.wrappers.observable import Observable as QLMObservable
    from braket.circuits.observables import Hermitian
    from cirq.circuits.circuit import Circuit as Cirq_Circuit
    from cirq.ops.pauli_string import PauliString as CirqPauliString
    from cirq.ops.linear_combinations import PauliSum as CirqPauliSum


from mpqp.core.instruction.gates.native_gates import SWAP
from mpqp.core.instruction.measurement.measure import Measure
from mpqp.core.instruction.measurement.pauli_string import PauliString
from mpqp.core.languages import Language
from mpqp.tools.errors import NumberQubitsError
from mpqp.tools.generics import Matrix, one_lined_repr
from mpqp.tools.maths import is_hermitian


@typechecked
class Observable:
    """Class defining an observable, used for evaluating expectation values.

<<<<<<< HEAD
    An observable can be defined by using a Hermitian matrix, or using a combination of operators in a specific
    basis Pauli.
=======
    An observable can be defined by using a Hermitian matrix, or using a
    combination of operators in a specific basis Pauli.
>>>>>>> e098450c

    Args:
        observable : can be either a Hermitian matrix representing the
            observable or PauliString representing the observable.

    Raises:
        ValueError: If the input matrix is not Hermitian or does not have a
            square shape.
        NumberQubitsError: If the number of qubits in the input observable does
            not match the number of target qubits.

    Example:
<<<<<<< HEAD
        >>> from mpqp.core.instruction.measurement.pauli_string import I, X, Y, Z
        >>> matrix = np.array([[1, 0], [0, -1]])
        >>> ps = 3 * I @ Z + 4 * X @ Y
        >>> obs = Observable(matrix)
        >>> obs2 = Observable(ps)

=======
        >>> matrix = np.array([[1, 0], [0, -1]])
        >>> pauli_string = 3 * I @ Z + 4 * X @ Y
        >>> obs = Observable(matrix)
        >>> obs2 = Observable(pauli_string)
>>>>>>> e098450c
    """

    def __init__(self, observable: Matrix | PauliString):
        self._matrix = None
        self._pauli_string = None

        if isinstance(observable, PauliString):
            self.nb_qubits = observable.nb_qubits
            self._pauli_string = observable.simplify()
        else:
            self.nb_qubits = int(np.log2(len(observable)))
            """Number of qubits of this observable."""
            self._matrix = np.array(observable)

            basis_states = 2**self.nb_qubits
            if self.matrix.shape != (basis_states, basis_states):
                raise ValueError(
                    f"The size of the matrix {self.matrix.shape} doesn't neatly fit on a"
                    " quantum register. It should be a square matrix of size a power"
                    " of two."
                )

            if not is_hermitian(self.matrix):
                raise ValueError(
                    "The matrix in parameter is not hermitian (cannot define an observable)"
                )

    @property
    def matrix(self) -> Matrix:
        """The matrix representation of the observable."""
        if self._matrix is None:
            self._matrix = self.pauli_string.to_matrix()
        matrix = copy.deepcopy(self._matrix).astype(np.complex64)
        return matrix

    @property
    def pauli_string(self) -> PauliString:
        """Rhe PauliString representation of the observable."""
        if self._pauli_string is None:
            self._pauli_string = PauliString.from_matrix(self.matrix)
        pauli_string = copy.deepcopy(self._pauli_string)
        return pauli_string

    @pauli_string.setter
    def pauli_string(self, pauli_string: PauliString):
        self._pauli_string = pauli_string
        self._matrix = None

    @matrix.setter
    def matrix(self, matrix: Matrix):
        self._matrix = matrix
        self._pauli_string = None

    def __repr__(self) -> str:
        return f"{type(self).__name__}({one_lined_repr(self.matrix)})"

    def __mult__(self, other: Expr | Complex) -> Observable:
        """3M-TODO"""
        ...

    def subs(
        self, values: dict[Expr | str, Complex], remove_symbolic: bool = False
    ) -> Observable:
        """3M-TODO"""
        ...

    def to_other_language(
        self, language: Language, circuit: Optional[Cirq_Circuit] = None
    ) -> Operator | QLMObservable | Hermitian | CirqPauliSum | CirqPauliString:
        """Converts the observable to the representation of another quantum
        programming language.

        Args:
            language: The target programming language.
            circuit: The Cirq circuit associated with the observable (required
                for ``cirq``).

        Returns:
            Depends on the target language.

<<<<<<< HEAD
        Args:
            language (str): The target programming language ('qiskit', 'pyquil', 'braket', 'cirq').
            circuit: The Cirq circuit associated with the observable (required for 'cirq' language).

        Returns:
            Depends on the target language.

=======
>>>>>>> e098450c
        Example:
            >>> obs = Observable(np.diag([0.7, -1, 1, 1]))
            >>> obs_qiskit = obs.to_other_language(Language.QISKIT)
            >>> print(obs_qiskit)
<<<<<<< HEAD
            Operator([[ 0.69999999+0.j,  0.        +0.j,  0.        +0.j,
                        0.        +0.j],
                      [ 0.        +0.j, -1.        +0.j,  0.        +0.j,
                        0.        +0.j],
                      [ 0.        +0.j,  0.        +0.j,  1.        +0.j,
                        0.        +0.j],
                      [ 0.        +0.j,  0.        +0.j,  0.        +0.j,
                        1.        +0.j]],
                    input_dims=(2, 2), output_dims=(2, 2))

=======
            <bound method Observable.to_qiskit_observable of Observable(array([[ 0.7, 0. , 0. , 0. ], [ 0. , -1. , 0. , 0. ], [ 0. , 0. , 1. , 0. ], [ 0. , 0. , 0. , 1. ]]))>
>>>>>>> e098450c
        """
        if language == Language.QISKIT:
            from qiskit.quantum_info import Operator

            return Operator(self.matrix)
        elif language == Language.MY_QLM:
            from qat.core.wrappers.observable import Observable as QLMObservable

            return QLMObservable(self.nb_qubits, matrix=self.matrix)
        elif language == Language.BRAKET:
            from braket.circuits.observables import Hermitian

            return Hermitian(self.matrix)
        elif language == Language.CIRQ:
            if circuit is None:
                raise ValueError("Circuit must be specified for cirq_observable.")

            from cirq.ops.identity import I as Cirq_I
            from cirq.ops.pauli_gates import X as Cirq_X
            from cirq.ops.pauli_gates import Y as Cirq_Y
            from cirq.ops.pauli_gates import Z as Cirq_Z

            all_qubits = sorted(
                set(
                    q
                    for moment in circuit
                    for op in moment.operations
                    for q in op.qubits
                )
            )

            pauli_gate_map = {"I": Cirq_I, "X": Cirq_X, "Y": Cirq_Y, "Z": Cirq_Z}

            cirq_pauli_string = None

            for monomial in self.pauli_string.monomials:
                cirq_monomial = None
                
                for index, atom in enumerate(monomial.atoms):
                    cirq_atom = pauli_gate_map[atom.label](all_qubits[index])
                    cirq_monomial = cirq_atom if cirq_monomial is None else cirq_monomial * cirq_atom # type: ignore
                    
                cirq_monomial *= monomial.coef  # type: ignore
                cirq_pauli_string = cirq_monomial if cirq_pauli_string is None else cirq_pauli_string + cirq_monomial

            return cirq_pauli_string
        else:
            raise ValueError(f"Unsupported language: {language}")


@typechecked
class ExpectationMeasure(Measure):
    """This measure evaluates the expectation value of the output of the circuit
    measured by the observable given as input.

    If the ``targets`` are not sorted and contiguous, some additional swaps will
    be needed. This will affect the performance of your circuit if run on noisy
    hardware. The swaps added can be checked out in the ``pre_measure``
    attribute of the :class:`ExpectationMeasure`.

    Args:
        targets: List of indices referring to the qubits on which the measure
            will be applied.
        observable: Observable used for the measure.
        shots: Number of shots to be performed.
        label: Label used to identify the measure.

    Example:
        >>> obs = Observable(np.diag([0.7, -1, 1, 1]))
        >>> c = QCircuit([H(0), CNOT(0,1), ExpectationMeasure([0,1], observable=obs, shots=10000)])
        >>> run(c, ATOSDevice.MYQLM_PYLINALG).expectation_value
        0.8617949940353632

    Warns:
        UserWarning: If the ``targets`` are not sorted and contiguous, some
            additional swaps will be needed. This will change the performance of
            your circuit is run on noisy hardware.

    Example:
        >>> obs = Observable(np.diag([0.7, -1, 1, 1]))
        >>> c = QCircuit([H(0), CNOT(0,1), ExpectationMeasure([0,1], observable=obs, shots=10000)])
        >>> run(c, ATOSDevice.MYQLM_PYLINALG).expectation_value
        0.85918
    """

    def __init__(
        self,
        targets: list[int],
        observable: Observable,
        shots: int = 0,
        label: Optional[str] = None,
    ):
        from mpqp.core.circuit import QCircuit

        super().__init__(targets, shots, label)
        self.observable = observable
        """See parameter description."""
        # Raise an error if the number of target qubits does not match the size of the observable.
        if self.nb_qubits != observable.nb_qubits:
            raise NumberQubitsError(
                f"{self.nb_qubits}, the number of target qubit(s) doesn't match"
                f" {observable.nb_qubits}, the size of the observable"
            )

        self.pre_measure = QCircuit(max(targets) + 1)
        """Circuit added before the expectation measurement to correctly swap
        target qubits when their are note ordered or contiguous."""
        targets_is_ordered = all(
            [targets[i] > targets[i - 1] for i in range(1, len(targets))]
        )
        tweaked_tgt = copy.copy(targets)
        if (
            max(tweaked_tgt) - min(tweaked_tgt) + 1 != len(tweaked_tgt)
            or not targets_is_ordered
        ):
            warn(
                "Non contiguous or non sorted observable target will introduce "
                "additional CNOTs."
            )

            for t_index, target in enumerate(tweaked_tgt):  # sort the targets
                min_index = tweaked_tgt.index(min(tweaked_tgt[t_index:]))
                if t_index != min_index:
                    self.pre_measure.add(SWAP(target, tweaked_tgt[min_index]))
                    tweaked_tgt[t_index], tweaked_tgt[min_index] = (
                        tweaked_tgt[min_index],
                        target,
                    )
            for t_index, target in enumerate(tweaked_tgt):  # compact the targets
                if t_index == 0:
                    continue
                if target != tweaked_tgt[t_index - 1] + 1:
                    self.pre_measure.add(SWAP(target, tweaked_tgt[t_index - 1] + 1))
                    tweaked_tgt[t_index] = tweaked_tgt[t_index - 1] + 1
        self.rearranged_targets = tweaked_tgt
        """Adjusted list of target qubits when they are not initially sorted and
        contiguous."""

    def __repr__(self) -> str:
        return (
            f"ExpectationMeasure({self.targets}, {self.observable}, shots={self.shots})"
        )

    def to_other_language(
        self,
        language: Language = Language.QISKIT,
        qiskit_parameters: Optional[set["Parameter"]] = None,
    ) -> None:
        if qiskit_parameters is None:
            qiskit_parameters = set()
<<<<<<< HEAD
        # TODO : incoherence here, if the language is Qiskit we raise a NotImplementedError, and otherwise we say that
        # only qiskit is supported
=======
        # TODO : incoherence here, if the language is Qiskit we raise a
        # NotImplementedError, and otherwise we say that only qiskit is supported
>>>>>>> e098450c
        if language == Language.QISKIT:
            raise NotImplementedError(
                "Qiskit does not implement these kind of measures"
            )
        else:
            raise NotImplementedError(
                "Only Qiskit supported for language export for now"
            )<|MERGE_RESOLUTION|>--- conflicted
+++ resolved
@@ -38,38 +38,25 @@
 class Observable:
     """Class defining an observable, used for evaluating expectation values.
 
-<<<<<<< HEAD
-    An observable can be defined by using a Hermitian matrix, or using a combination of operators in a specific
-    basis Pauli.
-=======
     An observable can be defined by using a Hermitian matrix, or using a
     combination of operators in a specific basis Pauli.
->>>>>>> e098450c
 
     Args:
         observable : can be either a Hermitian matrix representing the
             observable or PauliString representing the observable.
+
+    Example:
+        >>> from mpqp.core.instruction.measurement.pauli_string import I, X, Y, Z
+        >>> matrix = np.array([[1, 0], [0, -1]])
+        >>> ps = 3 * I @ Z + 4 * X @ Y
+        >>> obs = Observable(matrix)
+        >>> obs2 = Observable(ps)
 
     Raises:
         ValueError: If the input matrix is not Hermitian or does not have a
             square shape.
         NumberQubitsError: If the number of qubits in the input observable does
             not match the number of target qubits.
-
-    Example:
-<<<<<<< HEAD
-        >>> from mpqp.core.instruction.measurement.pauli_string import I, X, Y, Z
-        >>> matrix = np.array([[1, 0], [0, -1]])
-        >>> ps = 3 * I @ Z + 4 * X @ Y
-        >>> obs = Observable(matrix)
-        >>> obs2 = Observable(ps)
-
-=======
-        >>> matrix = np.array([[1, 0], [0, -1]])
-        >>> pauli_string = 3 * I @ Z + 4 * X @ Y
-        >>> obs = Observable(matrix)
-        >>> obs2 = Observable(pauli_string)
->>>>>>> e098450c
     """
 
     def __init__(self, observable: Matrix | PauliString):
@@ -107,7 +94,7 @@
 
     @property
     def pauli_string(self) -> PauliString:
-        """Rhe PauliString representation of the observable."""
+        """The PauliString representation of the observable."""
         if self._pauli_string is None:
             self._pauli_string = PauliString.from_matrix(self.matrix)
         pauli_string = copy.deepcopy(self._pauli_string)
@@ -150,21 +137,10 @@
         Returns:
             Depends on the target language.
 
-<<<<<<< HEAD
-        Args:
-            language (str): The target programming language ('qiskit', 'pyquil', 'braket', 'cirq').
-            circuit: The Cirq circuit associated with the observable (required for 'cirq' language).
-
-        Returns:
-            Depends on the target language.
-
-=======
->>>>>>> e098450c
         Example:
             >>> obs = Observable(np.diag([0.7, -1, 1, 1]))
             >>> obs_qiskit = obs.to_other_language(Language.QISKIT)
             >>> print(obs_qiskit)
-<<<<<<< HEAD
             Operator([[ 0.69999999+0.j,  0.        +0.j,  0.        +0.j,
                         0.        +0.j],
                       [ 0.        +0.j, -1.        +0.j,  0.        +0.j,
@@ -175,9 +151,6 @@
                         1.        +0.j]],
                     input_dims=(2, 2), output_dims=(2, 2))
 
-=======
-            <bound method Observable.to_qiskit_observable of Observable(array([[ 0.7, 0. , 0. , 0. ], [ 0. , -1. , 0. , 0. ], [ 0. , 0. , 1. , 0. ], [ 0. , 0. , 0. , 1. ]]))>
->>>>>>> e098450c
         """
         if language == Language.QISKIT:
             from qiskit.quantum_info import Operator
@@ -215,13 +188,17 @@
 
             for monomial in self.pauli_string.monomials:
                 cirq_monomial = None
-                
+
                 for index, atom in enumerate(monomial.atoms):
                     cirq_atom = pauli_gate_map[atom.label](all_qubits[index])
-                    cirq_monomial = cirq_atom if cirq_monomial is None else cirq_monomial * cirq_atom # type: ignore
-                    
+                    cirq_monomial = cirq_atom if cirq_monomial is None else cirq_monomial * cirq_atom  # type: ignore
+
                 cirq_monomial *= monomial.coef  # type: ignore
-                cirq_pauli_string = cirq_monomial if cirq_pauli_string is None else cirq_pauli_string + cirq_monomial
+                cirq_pauli_string = (
+                    cirq_monomial
+                    if cirq_pauli_string is None
+                    else cirq_pauli_string + cirq_monomial
+                )
 
             return cirq_pauli_string
         else:
@@ -249,18 +226,13 @@
         >>> obs = Observable(np.diag([0.7, -1, 1, 1]))
         >>> c = QCircuit([H(0), CNOT(0,1), ExpectationMeasure([0,1], observable=obs, shots=10000)])
         >>> run(c, ATOSDevice.MYQLM_PYLINALG).expectation_value
-        0.8617949940353632
+        0.85918
 
     Warns:
         UserWarning: If the ``targets`` are not sorted and contiguous, some
             additional swaps will be needed. This will change the performance of
             your circuit is run on noisy hardware.
 
-    Example:
-        >>> obs = Observable(np.diag([0.7, -1, 1, 1]))
-        >>> c = QCircuit([H(0), CNOT(0,1), ExpectationMeasure([0,1], observable=obs, shots=10000)])
-        >>> run(c, ATOSDevice.MYQLM_PYLINALG).expectation_value
-        0.85918
     """
 
     def __init__(
@@ -328,13 +300,8 @@
     ) -> None:
         if qiskit_parameters is None:
             qiskit_parameters = set()
-<<<<<<< HEAD
-        # TODO : incoherence here, if the language is Qiskit we raise a NotImplementedError, and otherwise we say that
-        # only qiskit is supported
-=======
         # TODO : incoherence here, if the language is Qiskit we raise a
         # NotImplementedError, and otherwise we say that only qiskit is supported
->>>>>>> e098450c
         if language == Language.QISKIT:
             raise NotImplementedError(
                 "Qiskit does not implement these kind of measures"
