--- conflicted
+++ resolved
@@ -493,13 +493,8 @@
 
     def __truediv__(self, other: FixedReal) -> PauliStringMonomial:
         return PauliStringMonomial(
-<<<<<<< HEAD
             1 / other, [self] # pyright: ignore[reportArgumentType]
         )  
-=======
-            1 / other, [self]  # pyright: ignore[reportArgumentType]
-        )
->>>>>>> 38b046e8
 
     def __imul__(self, other: FixedReal) -> PauliStringMonomial:
         return self * other
