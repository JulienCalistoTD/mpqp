--- conflicted
+++ resolved
@@ -57,10 +57,7 @@
         >>> nested_list = [[1, 2, [3, 4]], [5, [6, 7]], 8]
         >>> flatten(nested_list)
         [1, 2, 3, 4, 5, 6, 7, 8]
-<<<<<<< HEAD
 
-=======
->>>>>>> e098450c
     """
     return list(flatten_generator(lst))
 
@@ -87,12 +84,6 @@
     Returns:
         The first element in the iterable that satisfies the oracle.
 
-    Example:
-        >>> numbers = [1, 2, 3, 4, 5]
-        >>> is_even = lambda x: x % 2 == 0
-        >>> find(numbers, is_even)
-        2
-
     Raises:
         ValueError: If no element in the iterable satisfies the given oracle.
 
@@ -101,6 +92,7 @@
         >>> is_even = lambda x: x % 2 == 0
         >>> find(numbers, is_even)
         2
+
     """
     for item in iterable:
         if oracle(item):
