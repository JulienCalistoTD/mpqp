--- conflicted
+++ resolved
@@ -106,6 +106,7 @@
          <IBMBackend('ibm_brisbane')>,
          <IBMBackend('ibm_kyoto')>,
          <IBMBackend('ibm_osaka')>]
+
     """
     global Ibm_Provider
     if Ibm_Provider is None:
@@ -144,6 +145,7 @@
          <RuntimeJob('cmama29054sir2cq94og', 'estimator')>,
          <RuntimeJob('cmama14pduldih1q4ktg', 'sampler')>,
          <RuntimeJob('cm7vds4pduldih1k1mq0', 'sampler')>]
+
     """
     from qiskit_ibm_runtime import QiskitRuntimeService
 
@@ -176,10 +178,7 @@
             Token: bf5e5*****
             URL: https://auth.quantum-computing.ibm.com/api
             Verify: True
-<<<<<<< HEAD
-
-=======
->>>>>>> e098450c
+
     """
     provider = get_IBMProvider()
     account = provider.active_account()
@@ -202,24 +201,15 @@
     Returns:
         The requested backend.
 
-<<<<<<< HEAD
     Example:
         >>> brisbane = get_backend(IBMDevice.IBM_BRISBANE)
         >>> brisbane.properties().gates[0].parameters
         [Nduv(datetime.datetime(2024, 1, 9, 11, 3, 18, tzinfo=tzlocal()), gate_error, , 0.00045619997922344296),
          Nduv(datetime.datetime(2024, 1, 9, 15, 41, 39, tzinfo=tzlocal()), gate_length, ns, 60)]
 
-=======
->>>>>>> e098450c
     Raises:
         ValueError: If the required backend is a local simulator.
         IBMRemoteExecutionError: If the device was not found.
-
-    Example:
-        >>> brisbane = get_backend(IBMDevice.IBM_BRISBANE)
-        >>> brisbane.properties().gates[0].parameters
-        [Nduv(datetime.datetime(2024, 1, 9, 11, 3, 18, tzinfo=tzlocal()), gate_error, , 0.00045619997922344296),
-         Nduv(datetime.datetime(2024, 1, 9, 15, 41, 39, tzinfo=tzlocal()), gate_length, ns, 60)]
     """
     # NOTE:
     #       Question : when a backend is present in several IBMQ instances, which instance does it use to submit jobs
