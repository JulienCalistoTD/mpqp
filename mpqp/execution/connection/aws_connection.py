import os
from typing import TYPE_CHECKING, Any

from termcolor import colored
from typeguard import typechecked

if TYPE_CHECKING:
    from braket.devices.device import Device as BraketDevice

from mpqp.execution.connection.env_manager import get_env_variable, save_env_variable
from mpqp.execution.devices import AWSDevice
from mpqp.tools.errors import AWSBraketRemoteExecutionError


def setup_aws_braket_account() -> tuple[str, list[Any]]:
    """Setups the connection to an Amazon Braket account using user input.

    This function checks whether an Amazon Braket account is already configured
    and prompts the user to update it if needed. It then collects the user's AWS
    access key, AWS secret key (hidden input), and the AWS region for Amazon
    Braket. The function attempts to configure the Amazon Braket account using
    the provided credentials.

    Returns:
        A tuple containing a message indicating the result of the setup (e.g.,
        success, cancelled, or error, ...) and an empty list. The list is
        included for consistency with the existing code structure.
    """

    already_configured = get_env_variable("BRAKET_CONFIGURED") == "True"

    if already_configured:
        decision = input(
            "An Amazon Braket account is already configured. Do you want to update it? [y/N] "
        )
        if decision.lower().strip() != "y":
            return "Canceled.", []

    try:
        os.system("aws configure")
        save_env_variable("BRAKET_CONFIGURED", "True")
        session = AwsSession()
        save_env_variable("AWS_DEFAULT_REGION", session.region)
        return "Amazon Braket account correctly configured", []

    except Exception as e:
        print(colored("Error configuring Amazon Braket account", "red"))
        print(colored(str(e), "red"))
        input("Press 'Enter' to continue")
        return "", []


def get_aws_braket_account_info() -> str:
    """Get AWS Braket credentials information including access key ID,
    obfuscated secret access key, and region.

    Example:
        >>> get_aws_braket_account_info()
            access_key_id: 'AKIA26NYJ***********'
            secret_access_key: 'sMDad***********************************'
            region: 'us-east-1'

    Returns:
        A formatted string containing AWS credentials information with an
        obfuscated secret access key.

    """
    if get_env_variable("BRAKET_CONFIGURED") == "False":
        raise AWSBraketRemoteExecutionError(
            "Error when trying to get AWS credentials. No AWS Braket account configured."
        )
    from braket.aws import AwsSession

    try:
        session = AwsSession()

        # get the AWS Braket user access key, secret key and region
        access_key_id = session.boto_session.get_credentials().access_key

        secret_access_key = session.boto_session.get_credentials().secret_key
        obfuscate_key = secret_access_key[:5] + "*" * (len(secret_access_key) - 5)

        region_name = session.boto_session.region_name
    except Exception as e:
        raise AWSBraketRemoteExecutionError(
            "Error when trying to get AWS credentials. No AWS Braket account configured.\n Trace:"
            + str(e)
        )

    return f"""    access_key_id: '{access_key_id}'
    secret_access_key: '{obfuscate_key}' 
    region: '{region_name}'"""


@typechecked
def get_braket_device(device: AWSDevice) -> "BraketDevice":
    """Returns the AwsDevice device associate with the AWSDevice in parameter.

    Example:
        >>> device = get_braket_device(AWSDevice.BRAKET_RIGETTI_ASPEN_M_3)
        >>> device.properties.action['braket.ir.jaqcd.program'].supportedResultTypes
        [ResultType(name='Sample', observables=['x', 'y', 'z', 'h', 'i'], minShots=10, maxShots=100000),
         ResultType(name='Expectation', observables=['x', 'y', 'z', 'h', 'i'], minShots=10, maxShots=100000),
         ResultType(name='Variance', observables=['x', 'y', 'z', 'h', 'i'], minShots=10, maxShots=100000),
         ResultType(name='Probability', observables=None, minShots=10, maxShots=100000)]

    Args:
        device: AWSDevice element describing which remote/local AwsDevice we want.

    Raises:
        AWSBraketRemoteExecutionError: If the device or the region could not be
            retrieved.
    """
    if not device.is_remote():
        from braket.devices import LocalSimulator

        return LocalSimulator()
<<<<<<< HEAD
    from botocore.exceptions import NoRegionError
    from braket.aws import AwsDevice
=======
    import boto3
>>>>>>> aa3890ee

    try:
        braket_client = boto3.client("braket", region_name=device.get_region())
        aws_session = AwsSession(braket_client=braket_client)
        aws_session.add_braket_user_agent(user_agent="APN/1.0 ColibriTD/1.0 MPQP/1.0")
        return AwsDevice(device.get_arn(), aws_session=aws_session)
    except ValueError as ve:
        raise AWSBraketRemoteExecutionError(
            "Failed to retrieve remote AWS device. Please check the arn, or if the "
            "device is accessible from your region..\nTrace: " + str(ve)
        )
    except NoRegionError as err:
        raise AWSBraketRemoteExecutionError(
            "Failed to find the region related with your aws credentials. Make sure you"
            "configured correctly your AWS account with 'setup_connections.py' script."
            "\nTrace: " + str(err)
        )


def get_all_task_ids() -> list[str]:
    """Retrieves all the task ids of this account/group from AWS.

    Example:
        >>> get_all_task_ids()
        ['arn:aws:braket:us-east-1:752542621531:quantum-task/6a46ae9a-d02f-4a23-b46f-eae43471bc22',
         'arn:aws:braket:us-east-1:752542621531:quantum-task/11db7e68-2b17-4b00-a4ec-20f662fd4876',
         'arn:aws:braket:us-east-1:752542621531:quantum-task/292d329f-727c-4b92-83e1-7d4bedd4b243',
         'arn:aws:braket:us-east-1:752542621531:quantum-task/4b94c703-2ce8-480b-b3f3-ecb2580dbb82',
         'arn:aws:braket:us-east-1:752542621531:quantum-task/edc094aa-23e8-4a8c-87be-f2e09281d79d',
         'arn:aws:braket:us-east-1:752542621531:quantum-task/af9e623a-dd1c-4ecb-9db6-dbbd1af08110']
    """
    from braket.aws import AwsSession

    return [
        task["quantumTaskArn"]
        for task in (
            AwsSession().braket_client.search_quantum_tasks(filters=[])["quantumTasks"]
        )
    ]


def get_all_partial_ids() -> list[str]:
    """Retrieves all the task ids of this account/group from AWS and extracts the
    significant part.

    Example:
        >>> get_all_partial_ids()
        ['6a46ae9a-d02f-4a23-b46f-eae43471bc22',
         '11db7e68-2b17-4b00-a4ec-20f662fd4876',
         '292d329f-727c-4b92-83e1-7d4bedd4b243',
         '4b94c703-2ce8-480b-b3f3-ecb2580dbb82',
         'edc094aa-23e8-4a8c-87be-f2e09281d79d',
         'af9e623a-dd1c-4ecb-9db6-dbbd1af08110']
    """
    return [id.split("/")[-1] for id in get_all_task_ids()]<|MERGE_RESOLUTION|>--- conflicted
+++ resolved
@@ -115,12 +115,9 @@
         from braket.devices import LocalSimulator
 
         return LocalSimulator()
-<<<<<<< HEAD
     from botocore.exceptions import NoRegionError
     from braket.aws import AwsDevice
-=======
     import boto3
->>>>>>> aa3890ee
 
     try:
         braket_client = boto3.client("braket", region_name=device.get_region())
