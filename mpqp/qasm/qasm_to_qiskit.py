"""File regrouping all features for translating QASM code to Qiskit objects """

from typing import TYPE_CHECKING

from typeguard import typechecked

if TYPE_CHECKING:
    from qiskit import QuantumCircuit


@typechecked
<<<<<<< HEAD
def qasm2_to_Qiskit_Circuit(qasm_str: str) -> QuantumCircuit:
=======
def qasm2_to_QuantumCircuit(qasm_str: str) -> "QuantumCircuit":
>>>>>>> 38b046e8
    """Converting a OpenQASM 2.0 code into a Qiskit QuantumCircuit.

    Args:
        qasm_str: A string representing the OpenQASM 2.0 code.

    Returns:
        A QuantumCircuit equivalent to the QASM code in parameter.
    """
    from qiskit import QuantumCircuit

    return QuantumCircuit.from_qasm_str(qasm_str)<|MERGE_RESOLUTION|>--- conflicted
+++ resolved
@@ -9,11 +9,7 @@
 
 
 @typechecked
-<<<<<<< HEAD
-def qasm2_to_Qiskit_Circuit(qasm_str: str) -> QuantumCircuit:
-=======
 def qasm2_to_QuantumCircuit(qasm_str: str) -> "QuantumCircuit":
->>>>>>> 38b046e8
     """Converting a OpenQASM 2.0 code into a Qiskit QuantumCircuit.
 
     Args:
