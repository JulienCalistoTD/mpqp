--- conflicted
+++ resolved
@@ -6,11 +6,8 @@
     from cirq.circuits.circuit import Circuit as cirq_circuit
 
 from typeguard import typechecked
-<<<<<<< HEAD
 from mpqp.qasm.qasm_tools import replace_custom_gates
-=======
 
->>>>>>> d135072b
 
 @typechecked
 def qasm2_to_cirq_Circuit(qasm_str: str) -> "cirq_circuit":
@@ -109,7 +106,6 @@
     modified_lines = [line for line in qasm_str.split("\n") if "barrier" not in line]
     qasm_str = "\n".join(modified_lines)
 
-<<<<<<< HEAD
     qasm_parser = QasmParser()
     qs_dict = {
         "cu1": QasmGateStatement(
@@ -176,11 +172,4 @@
     }
     qasm_parser.all_gates |= qs_dict
 
-    return qasm_parser.parse(qasm_str).circuit
-=======
-    if 'include "qelib1.inc";' not in qasm_str:
-        qasm_str = 'include "qelib1.inc";\n' + qasm_str
-
-    # NOTE: the cu1 gate is not supported by cirq
-    return circuit_from_qasm(qasm=qasm_str)
->>>>>>> d135072b
+    return qasm_parser.parse(qasm_str).circuit