import numpy as np
import numpy.typing as npt
import pytest

from mpqp import QCircuit
from mpqp.core.instruction.measurement import BasisMeasure
from mpqp.execution import ATOSDevice, AWSDevice, GOOGLEDevice, IBMDevice, run
from mpqp.execution.result import BatchResult, Result
from mpqp.gates import *
from mpqp.measures import ExpectationMeasure, Observable
from mpqp.tools import Matrix, atol, rand_hermitian_matrix, rtol
from mpqp.tools.maths import matrix_eq

pi = np.pi
s = np.sqrt
e = np.exp

state_vector_devices = [
    IBMDevice.AER_SIMULATOR_STATEVECTOR,
    GOOGLEDevice.CIRQ_LOCAL_SIMULATOR,
    ATOSDevice.MYQLM_CLINALG,
    ATOSDevice.MYQLM_PYLINALG,
    AWSDevice.BRAKET_LOCAL_SIMULATOR,
]

sampling_devices = [
    GOOGLEDevice.CIRQ_LOCAL_SIMULATOR,
    IBMDevice.AER_SIMULATOR,
    ATOSDevice.MYQLM_CLINALG,
    ATOSDevice.MYQLM_PYLINALG,
    AWSDevice.BRAKET_LOCAL_SIMULATOR,
]


def hae_3_qubit_circuit(
    t1: float, t2: float, t3: float, t4: float, t5: float, t6: float
):
    return QCircuit(
        [
            Ry(t1, 0),
            Ry(t2, 1),
            Ry(t3, 2),
            CNOT(0, 1),
            CNOT(1, 2),
            Ry(t4, 0),
            Ry(t5, 1),
            Ry(t6, 2),
            CNOT(0, 1),
            CNOT(1, 2),
        ]
    )


@pytest.mark.parametrize(
    "parameters, expected_vector",
    [
        ([0, 0, 0, 0, 0, 0], np.array([1, 0, 0, 0, 0, 0, 0, 0])),
        ([pi / 2, 0, -pi, pi / 2, 0, 0], np.array([0, -0.5, 0, 0.5, -0.5, 0, -0.5, 0])),
        (
            [pi / 2, pi, -pi / 2, pi / 5, 0, -pi],
            np.array(
                [
                    np.sin(pi / 10),
                    np.sin(pi / 10),
                    np.cos(pi / 10),
                    np.cos(pi / 10),
                    np.sin(pi / 10),
                    np.sin(pi / 10),
                    -np.cos(pi / 10),
                    -np.cos(pi / 10),
                ]
            )
            * 0.5,
        ),
        (
            [0.34, 0.321, -0.7843, 1.2232, 4.2323, 6.66],
            np.array(
                [
                    0.3812531672,
                    -0.05833733076,
                    0.1494487426,
                    -0.6633351291,
                    -0.5508843680,
                    0.1989958354,
                    0.1014433799,
                    0.1884958074,
                ]
            ),
        ),
    ],
)
def test_state_vector_result_HEA_ansatz(
    parameters: list[float], expected_vector: npt.NDArray[np.complex64]
):
    batch = run(hae_3_qubit_circuit(*parameters), state_vector_devices)
    assert isinstance(batch, BatchResult)
    for result in batch:
        assert matrix_eq(result.amplitudes, expected_vector)


@pytest.mark.parametrize(
    "gates, expected_vector",
    [
        (
            [H(0), H(1), H(2), CNOT(0, 1), P(pi / 3, 2), T(0), CZ(1, 2)],
            np.array(
                [
                    s(2) / 4,
                    e(1j * pi / 3) * s(2) / 4,
                    s(2) / 4,
                    -e(1j * pi / 3) * s(2) / 4,
                    (s(2) / 2 + 1j * s(2) / 2) * s(2) / 4,
                    (s(2) / 2 + 1j * s(2) / 2) * e(1j * pi / 3) * s(2) / 4,
                    (s(2) / 2 + 1j * s(2) / 2) * s(2) / 4,
                    (-s(2) / 2 - 1j * s(2) / 2) * e(1j * pi / 3) * s(2) / 4,
                ]
            ),
        ),
        (
            [H(0), Rk(4, 1), H(2), Rx(pi / 3, 0), CRk(6, 1, 2), CNOT(0, 1), X(2)],
            np.array(
                [
                    s(3) / 4 - 1j / 4,
                    s(3) / 4 - 1j / 4,
                    0,
                    0,
                    0,
                    0,
                    s(3) / 4 - 1j / 4,
                    s(3) / 4 - 1j / 4,
                ]
            ),
        ),
        (
            [
                H(0),
                H(1),
                H(2),
                SWAP(0, 1),
                Rz(pi / 7, 2),
                Z(0),
                Y(1),
                S(2),
                Id(0),
                U(pi / 2, -pi, pi / 3, 1),
                Ry(pi / 5, 2),
            ],
            np.array(
                [
                    0.2329753102e-1 - 0.4845363113 * 1j,
                    0.3413257772 + 0.1522448750 * 1j,
                    0.2797471698 + 0.1345083586e-1 * 1j,
                    -0.878986196e-1 + 0.1970645294 * 1j,
                    -0.2329753102e-1 + 0.4845363113 * 1j,
                    -0.3413257772 - 0.1522448750 * 1j,
                    -0.2797471698 - 0.1345083586e-1 * 1j,
                    0.878986196e-1 - 0.1970645294 * 1j,
                ]
            ),
        ),
    ],
)
def test_state_vector_various_native_gates(gates: list[Gate], expected_vector: Matrix):
    batch = run(QCircuit(gates), state_vector_devices)
    assert isinstance(batch, BatchResult)
    for result in batch:
        if isinstance(result.device, GOOGLEDevice):
<<<<<<< HEAD
            # 3M-TODO : Cirq needs atol 1 as some results differ by 0.1
=======
            # TODO : Cirq needs atol 1 as some results differ by 0.1
>>>>>>> c1661cee
            assert matrix_eq(result.amplitudes, expected_vector, atol=1)
        else:
            assert matrix_eq(result.amplitudes, expected_vector)


@pytest.mark.parametrize(
    "gates, basis_states",
    [
        (
            [
                H(0),
                CNOT(0, 1),
                CNOT(1, 2),
            ],
            ["000", "111"],
        ),
        (
            [H(0), H(2), CNOT(0, 1), Ry(1.87, 1), H(0), CNOT(2, 3), H(4)],
            [
                "00000",
                "00011",
                "00110",
                "00111",
                "01000",
                "01001",
                "01110",
                "01111",
                "10000",
                "10001",
                "10110",
                "10111",
                "11000",
                "11001",
                "11110",
                "11111",
            ],
        ),
        ([X(0), SWAP(0, 1), X(2), Y(0), CNOT(1, 2), S(0), T(1), H(2)], ["110", "111"]),
    ],
)
def test_sample_basis_state_in_samples(gates: list[Gate], basis_states: list[str]):
    c = QCircuit(gates)
    c.add(BasisMeasure(list(range(c.nb_qubits)), shots=10000))
    batch = run(c, sampling_devices)
    assert isinstance(batch, BatchResult)
    nb_states = len(basis_states)
    for result in batch:
        assert len(result.samples) == nb_states


@pytest.mark.parametrize(
    "instructions",
    [
        ([H(0), CNOT(0, 1), CNOT(1, 2)]),
    ],
)
def test_sample_counts_in_trust_interval(instructions: list[Gate]):
    c = QCircuit(instructions)
    shots = 500000
    err_rate = 0.1
    err_rate_pourcentage = 1 - np.power(1 - err_rate, (1 / 2))
<<<<<<< HEAD
    expected_counts = [
        int(count)
        for count in np.round(shots * run(c, state_vector_devices[0]).probabilities)
    ]
=======
    res = run(c, state_vector_devices[0])
    assert isinstance(res, Result)
    expected_counts = [int(count) for count in np.round(shots * res.probabilities)]
>>>>>>> c1661cee
    c.add(BasisMeasure(list(range(c.nb_qubits)), shots=shots))
    batch = run(c, sampling_devices)
    assert isinstance(batch, BatchResult)
    for result in batch:
        counts = result.counts
        # check if the true value is inside the trust interval
        for i in range(len(counts)):
            trust_interval = np.ceil(
                err_rate_pourcentage * expected_counts[i]
                + shots / 200 * min(1, expected_counts[i] / 90)
            )
            assert (
                np.floor(counts[i] - trust_interval)
                <= expected_counts[i]
                <= np.ceil(counts[i] + trust_interval)
            )


@pytest.mark.parametrize(
    "gates, observable, expected_vector",
    [
        (
            [H(0), Rk(4, 1), H(2), Rx(pi / 3, 0), CRk(6, 1, 2), CNOT(0, 1), X(2)],
            rand_hermitian_matrix(2**3),
            np.array(
                [
                    s(3) / 4 - 1j / 4,
                    s(3) / 4 - 1j / 4,
                    0,
                    0,
                    0,
                    0,
                    s(3) / 4 - 1j / 4,
                    s(3) / 4 - 1j / 4,
                ]
            ),
        ),
    ],
)
def test_observable_ideal_case(
    gates: list[Gate], observable: npt.NDArray[np.complex64], expected_vector: Matrix
):
    c = QCircuit(gates)
    c.add(ExpectationMeasure(list(range(c.nb_qubits)), Observable(observable)))
    expected_value = (
        expected_vector.transpose().conjugate().dot(observable.dot(expected_vector))
    )
    batch = run(c, sampling_devices)
    assert isinstance(batch, BatchResult)
    for result in batch:
        assert abs(result.expectation_value - expected_value) < (
            atol + rtol * abs(expected_value)
        )


# @pytest.mark.parametrize(
#     "gates, observable, expected_interval",
#     [
#         ([], np.array([]), (0.0, 0.0)),
#     ],
# )
# def test_observable_shot_noise(gates: list[Instruction], observable: Matrix, expected_interval: tuple[float, float]):
#     pass
# TODO<|MERGE_RESOLUTION|>--- conflicted
+++ resolved
@@ -165,11 +165,7 @@
     assert isinstance(batch, BatchResult)
     for result in batch:
         if isinstance(result.device, GOOGLEDevice):
-<<<<<<< HEAD
-            # 3M-TODO : Cirq needs atol 1 as some results differ by 0.1
-=======
             # TODO : Cirq needs atol 1 as some results differ by 0.1
->>>>>>> c1661cee
             assert matrix_eq(result.amplitudes, expected_vector, atol=1)
         else:
             assert matrix_eq(result.amplitudes, expected_vector)
@@ -231,16 +227,9 @@
     shots = 500000
     err_rate = 0.1
     err_rate_pourcentage = 1 - np.power(1 - err_rate, (1 / 2))
-<<<<<<< HEAD
-    expected_counts = [
-        int(count)
-        for count in np.round(shots * run(c, state_vector_devices[0]).probabilities)
-    ]
-=======
     res = run(c, state_vector_devices[0])
     assert isinstance(res, Result)
     expected_counts = [int(count) for count in np.round(shots * res.probabilities)]
->>>>>>> c1661cee
     c.add(BasisMeasure(list(range(c.nb_qubits)), shots=shots))
     batch = run(c, sampling_devices)
     assert isinstance(batch, BatchResult)
